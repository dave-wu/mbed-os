#!/usr/bin/env python

"""
Travis-CI build script

mbed SDK
Copyright (c) 2011-2013 ARM Limited

Licensed under the Apache License, Version 2.0 (the "License");
you may not use this file except in compliance with the License.
You may obtain a copy of the License at

    http://www.apache.org/licenses/LICENSE-2.0

Unless required by applicable law or agreed to in writing, software
distributed under the License is distributed on an "AS IS" BASIS,
WITHOUT WARRANTIES OR CONDITIONS OF ANY KIND, either express or implied.
See the License for the specific language governing permissions and
limitations under the License.
"""

import os
import sys

################################################################################
# Configure builds here
# "libs" can contain "dsp", "rtos", "eth", "usb_host", "usb", "ublox", "fat"

build_list = (
    { "target": "LPC1768",       "toolchains": "GCC_ARM", "libs": ["dsp", "rtos", "eth", "usb_host", "usb", "ublox", "fat"] },
    { "target": "LPC2368",       "toolchains": "GCC_ARM", "libs": ["fat"]  },
    { "target": "LPC11U24",      "toolchains": "GCC_ARM", "libs": ["dsp", "rtos", "fat"] },
    { "target": "OC_MBUINO",     "toolchains": "GCC_ARM", "libs": ["fat"]  },

    { "target": "LPC11U24_301",  "toolchains": "GCC_ARM", "libs": ["fat"] },
    { "target": "NUCLEO_F103RB", "toolchains": "GCC_ARM", "libs": ["fat"] },

<<<<<<< HEAD
    { "target": "NUCLEO_F334R8", "toolchains": "GCC_ARM", "libs": ["dsp", "rtos", "fat"] },
=======
    { "target": "NUCLEO_L053R8", "toolchains": "GCC_ARM", "libs": ["dsp", "fat"] },
    { "target": "NUCLEO_F334R8", "toolchains": "GCC_ARM", "libs": ["dsp", "fat"] },
>>>>>>> 376d2df5
    { "target": "NUCLEO_F401RE", "toolchains": "GCC_ARM", "libs": ["dsp", "rtos", "fat"] },
    { "target": "NUCLEO_F411RE", "toolchains": "GCC_ARM", "libs": ["dsp", "rtos", "fat"] },
    { "target": "DISCO_F407VG",  "toolchains": "GCC_ARM", "libs": ["dsp", "rtos", "fat"] },
    { "target": "DISCO_F334C8",  "toolchains": "GCC_ARM", "libs": ["dsp", "rtos", "fat"] },
    { "target": "LPC1114",       "toolchains": "GCC_ARM", "libs": ["dsp", "rtos", "fat"] },
    { "target": "LPC11U35_401",  "toolchains": "GCC_ARM", "libs": ["dsp", "rtos", "fat"] },
    { "target": "UBLOX_C027",    "toolchains": "GCC_ARM", "libs": ["dsp", "rtos", "fat"] },
    { "target": "LPC11U35_501",  "toolchains": "GCC_ARM", "libs": ["dsp", "fat"] },
    { "target": "LPC11U68",      "toolchains": "GCC_ARM", "libs": ["dsp", "rtos", "fat"] },

    { "target": "KL05Z",         "toolchains": "GCC_ARM", "libs": ["dsp", "rtos", "fat"] },
    { "target": "KL25Z",         "toolchains": "GCC_ARM", "libs": ["dsp", "rtos", "usb", "fat"] },
    { "target": "KL43Z",         "toolchains": "GCC_ARM", "libs": ["dsp", "rtos", "usb", "fat"] },
    { "target": "KL46Z",         "toolchains": "GCC_ARM", "libs": ["dsp", "rtos", "usb", "fat"] },
    { "target": "K20D50M",       "toolchains": "GCC_ARM", "libs": ["dsp", "fat"] },
    { "target": "K64F",          "toolchains": "GCC_ARM", "libs": ["dsp", "rtos", "usb", "fat"] },
    { "target": "LPC4088",       "toolchains": "GCC_ARM", "libs": ["dsp", "rtos", "usb", "fat"] },
    { "target": "ARCH_PRO",      "toolchains": "GCC_ARM", "libs": ["dsp", "rtos", "fat"] },
    { "target": "LPC1549",       "toolchains": "GCC_ARM", "libs": ["dsp", "rtos", "fat"] },
)

################################################################################
# Driver

def run_builds(dry_run):
    for build in build_list:
        toolchain_list = build["toolchains"]
        if type(toolchain_list) != type([]): toolchain_list = [toolchain_list]
        for toolchain in toolchain_list:
            cmdline = "python workspace_tools/build.py -m %s -t %s -j 4 -c " % (build["target"], toolchain)
            libs = build.get("libs", [])
            if libs:
                cmdline = cmdline + " ".join(["--" + l for l in libs])
            print "Executing: " + cmdline
            if not dry_run:
                if os.system(cmdline) != 0:
                    sys.exit(1)

if __name__ == "__main__":
    run_builds("-s" in sys.argv)<|MERGE_RESOLUTION|>--- conflicted
+++ resolved
@@ -35,12 +35,8 @@
     { "target": "LPC11U24_301",  "toolchains": "GCC_ARM", "libs": ["fat"] },
     { "target": "NUCLEO_F103RB", "toolchains": "GCC_ARM", "libs": ["fat"] },
 
-<<<<<<< HEAD
+    { "target": "NUCLEO_L053R8", "toolchains": "GCC_ARM", "libs": ["dsp", "fat"] },
     { "target": "NUCLEO_F334R8", "toolchains": "GCC_ARM", "libs": ["dsp", "rtos", "fat"] },
-=======
-    { "target": "NUCLEO_L053R8", "toolchains": "GCC_ARM", "libs": ["dsp", "fat"] },
-    { "target": "NUCLEO_F334R8", "toolchains": "GCC_ARM", "libs": ["dsp", "fat"] },
->>>>>>> 376d2df5
     { "target": "NUCLEO_F401RE", "toolchains": "GCC_ARM", "libs": ["dsp", "rtos", "fat"] },
     { "target": "NUCLEO_F411RE", "toolchains": "GCC_ARM", "libs": ["dsp", "rtos", "fat"] },
     { "target": "DISCO_F407VG",  "toolchains": "GCC_ARM", "libs": ["dsp", "rtos", "fat"] },
