"""
mbed SDK
Copyright (c) 2011-2013 ARM Limited

Licensed under the Apache License, Version 2.0 (the "License");
you may not use this file except in compliance with the License.
You may obtain a copy of the License at

    http://www.apache.org/licenses/LICENSE-2.0

Unless required by applicable law or agreed to in writing, software
distributed under the License is distributed on an "AS IS" BASIS,
WITHOUT WARRANTIES OR CONDITIONS OF ANY KIND, either express or implied.
See the License for the specific language governing permissions and
limitations under the License.
"""
from exporters import Exporter
from os.path import splitext, basename


class GccArm(Exporter):
    NAME = 'GccArm'
    TOOLCHAIN = 'GCC_ARM'
<<<<<<< HEAD
    TARGETS = ['LPC1768','KL25Z']
=======
    TARGETS = ['LPC1768', 'LPC4088']
>>>>>>> 09cf4ef1
    DOT_IN_RELATIVE_PATH = True
    
    def generate(self):
        # "make" wants Unix paths
        self.resources.win_to_unix()
        
        to_be_compiled = []
        for r_type in ['s_sources', 'c_sources', 'cpp_sources']:
            r = getattr(self.resources, r_type)
            if r:
                for source in r:
                    base, ext = splitext(source)
                    to_be_compiled.append(base + '.o')
        
        libraries = []
        for lib in self.resources.libraries:
            l, _ = splitext(basename(lib))
            libraries.append(l[3:])
        
        ctx = {
            'name': self.program_name,
            'to_be_compiled': to_be_compiled,
            'object_files': self.resources.objects,
            'include_paths': self.resources.inc_dirs,
            'library_paths': self.resources.lib_dirs,
            'linker_script': self.resources.linker_script,
            'libraries': libraries,
            'symbols': self.toolchain.get_symbols()
        }
        self.gen_file('gcc_arm_%s.tmpl' % self.target.lower(), ctx, 'Makefile')<|MERGE_RESOLUTION|>--- conflicted
+++ resolved
@@ -21,11 +21,7 @@
 class GccArm(Exporter):
     NAME = 'GccArm'
     TOOLCHAIN = 'GCC_ARM'
-<<<<<<< HEAD
-    TARGETS = ['LPC1768','KL25Z']
-=======
-    TARGETS = ['LPC1768', 'LPC4088']
->>>>>>> 09cf4ef1
+    TARGETS = ['LPC1768','KL25Z','LPC4088']
     DOT_IN_RELATIVE_PATH = True
     
     def generate(self):
